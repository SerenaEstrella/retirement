--- conflicted
+++ resolved
@@ -310,11 +310,6 @@
         self.sample_params['yob'] = today.year-45
         data = json.loads(get_retire_data(self.sample_params))
         self.assertTrue("zero" in data['error'])
-<<<<<<< HEAD
-        self.sample_params['yob'] = 0
-        data = json.loads(get_retire_data(self.sample_params))
-        print "error is %s" % data['error']
-=======
         self.sample_params['earnings'] = 100000
         print "error is %s" % data['error']
         self.sample_params['yob'] = today.year-68
@@ -323,7 +318,6 @@
         self.assertTrue("past" in data['note'])
         self.sample_params['yob'] = 0
         data = json.loads(get_retire_data(self.sample_params))
->>>>>>> e8a9cba3
         self.assertTrue("too young" in data['error'])
         self.sample_params['yob'] = 'xxxx'
         data = json.loads(get_retire_data(self.sample_params))

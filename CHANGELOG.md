--- conflicted
+++ resolved
@@ -1,12 +1,6 @@
 Notable changes to this project will be documented in this file.
 We follow the [Semantic Versioning 2.0.0](http://semver.org/) format.
 
-<<<<<<< HEAD
-## Unreleased
-- Added switch for graphics with English text on Spanish implementation
-
-=======
->>>>>>> 7762a616
 ## 0.4.4
 - fix for production speed issue
 - adds navigation to match rest of site

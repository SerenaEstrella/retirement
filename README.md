--- conflicted
+++ resolved
@@ -26,10 +26,6 @@
 **Screenshot**: If the software has visual components, place a screenshot after the description; e.g.&mdash;
 
 ![](https://raw.githubusercontent.com/cfpb/open-source-project-template/master/screenshot.png)
-<<<<<<< HEAD
-=======
-
->>>>>>> 09ed9209
 
 
 ## How to get this running or how to use it
